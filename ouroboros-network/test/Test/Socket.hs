--- conflicted
+++ resolved
@@ -164,13 +164,8 @@
             (NodeToNodeVersionData $ NetworkMagic 0)
             (DictVersion nodeToNodeCodecCBORTerm)
             (\_peerid -> initiatorApp))
-<<<<<<< HEAD
           consumerAddress
-          producerAddress)
-=======
-          (Just consumerAddress)
           realProducerAddress)
->>>>>>> 1a5e8d97
         $ \ _connAsync -> do
           void $ fork $ sequence_
               [ do
