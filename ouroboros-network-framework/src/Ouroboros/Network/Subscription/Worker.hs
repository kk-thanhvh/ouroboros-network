--- conflicted
+++ resolved
@@ -36,7 +36,6 @@
 import qualified Data.List.NonEmpty as NE
 import           Data.Void (absurd)
 import           GHC.Stack
-import           Network.Socket (Family( AF_UNIX ))
 import           Text.Printf
 
 import           Control.Monad.Class.MonadTime
@@ -74,7 +73,6 @@
 
 -- | Do subscription loops for a given list of targets.
 --
-<<<<<<< HEAD
 -- This will never stop trying to connect. As soon as all of the connections
 -- have been tried, it will start again: targets for connections which end are
 -- put into the end of a queue, and the next target to try is the head of the
@@ -116,438 +114,6 @@
 
 -- | Worker for one subscription target sequence.
 -- `worker` runs 0 or more of these concurrently.
-=======
-type ThreadsVar m = StrictTVar m (Set (Async m ()))
-
-
-data SocketState m addr
-   = CreatedSocket !addr !(Async m ())
-   | ClosedSocket  !addr !(Async m ())
-
--- | Callback which fires: when we create or close a socket.
---
-type SocketStateChange m s addr = SocketState m addr -> s -> STM m s
-
--- | Given current state 'retry' too keep the subscription worker going.
--- When this transaction returns, all the threads spawned by the worker will be
--- killed.
---
-type Main m s t = s -> STM m t
-
-data LocalAddresses addr = LocalAddresses {
-    -- | Local IPv4 address to use, Nothing indicates don't use IPv4
-    laIpv4 :: Maybe addr
-    -- | Local IPv6 address to use, Nothing indicates don't use IPv6
-  , laIpv6 :: Maybe addr
-    -- | Local Unix address to use, Nothing indicates don't use Unix sockets
-  , laUnix :: Maybe addr
-  } deriving (Eq, Show)
-
-
--- | Allocate a socket and connect to a peer, execute the continuation with
--- async exceptions masked.  The continuation receives the 'unmask' callback.
---
-safeConnect :: ( MonadThrow m
-               , MonadMask m
-               )
-            => Snocket m sock addr
-            -> addr
-            -- ^ remote addr
-            -> addr
-            -- ^ local addr
-            -> m ()
-            -- ^ allocate extra action; executed with async exceptions masked in
-            -- the allocation action of 'bracket'
-            -> m ()
-            -- ^ release extra action; executed with async exceptions masked in
-            -- the closing action of 'bracket'
-            -> ((forall x. m x -> m x) -> sock -> Either SomeException () -> m t)
-            -- ^ continuation executed with async exceptions
-            -- masked; it receives: unmask function, allocated socket and
-            -- connection error.
-            -> m t
-safeConnect sn remoteAddr localAddr malloc mclean k =
-    bracket
-      (do sock <- Snocket.open sn (Snocket.addrFamily sn remoteAddr)
-          malloc
-          pure sock
-      )
-      (\sock -> Snocket.close sn sock >> mclean)
-      (\sock -> mask $ \unmask -> do
-          let doBind = case Snocket.addrFamily sn localAddr of
-                            Snocket.SocketFamily fam -> fam /= AF_UNIX
-                            _ -> False -- Bind is a nop for Named Pipes anyway
-          when doBind $
-            Snocket.bind sn sock localAddr
-          res :: Either SomeException ()
-              <- try (unmask $ Snocket.connect sn sock remoteAddr)
-          k unmask sock res)
-
-
---
--- Internal API
---
-
-
--- | GADT which classifies connection result.
---
-data ConnectResult =
-      ConnectSuccess
-    -- ^ Successful connection.
-    | ConnectSuccessLast
-    -- ^ Successfully connection, reached the valency target.  Other ongoing
-    -- connection attempts will be killed.
-    | ConnectValencyExceeded
-    -- ^ Someone else manged to create the final connection to a target before
-    -- us.
-    deriving (Eq, Ord, Show)
-
--- | Traverse 'SubscriptionTarget's in an infinite loop.
---
-subscriptionLoop
-    :: forall m s sock localAddrs addr a x.
-       ( MonadAsync m
-       , MonadFork  m
-       , MonadMask  m
-       , MonadSTM   m
-       , MonadTime  m
-       , MonadTimer m
-       , MonadFix   m
-       , Ord (Async m ())
-       , Ord addr
-       , Show addr
-       )
-    => Tracer              m (SubscriptionTrace addr)
-
-    -- various state variables of the subscription loop
-    -> ConnectionTable     m   addr
-    -> ResultQ             m   addr (WithAddr addr ErrorPolicyTrace) a
-    -> StateVar            m s
-    -> ThreadsVar          m
-
-    -> Snocket             m sock addr
-
-    -> WorkerCallbacks m s addr a x
-    -> WorkerParams m localAddrs addr
-    -- ^ given a remote address, pick the local one
-    -> (sock -> m a)
-    -- ^ application
-    -> m Void
-subscriptionLoop
-      tr tbl resQ sVar threadsVar snocket
-      WorkerCallbacks { wcSocketStateChangeTx   = socketStateChangeTx
-                      , wcCompleteApplicationTx = completeApplicationTx
-                      }
-      WorkerParams { wpLocalAddresses         = localAddresses
-                   , wpConnectionAttemptDelay = connectionAttemptDelay
-                   , wpSubscriptionTarget     = subscriptionTargets
-                   , wpValency                = valency
-                   , wpSelectAddress
-                   }
-      k = do
-    valencyVar <- atomically $ newValencyCounter tbl valency
-
-    -- outer loop: set new 'conThread' variable, get targets and traverse
-    -- through them trying to connect to each addr.
-    forever $ do
-      traceWith tr (SubscriptionTraceStart valency)
-      start <- getMonotonicTime
-      conThreads <- atomically $ newTVar Set.empty
-      sTarget <- subscriptionTargets
-      innerLoop conThreads valencyVar sTarget
-      atomically $ waitValencyCounter valencyVar
-
-      -- We always wait at least 'ipRetryDelay' seconds between calls to
-      -- 'getTargets', and before trying to restart the subscriptions we also
-      -- wait 1 second so that if multiple subscription targets fail around the
-      -- same time we will try to restart with a valency
-      -- higher than 1.
-      threadDelay 1
-      end <- getMonotonicTime
-      let duration = diffTime end start
-      currentValency <- atomically $ readValencyCounter valencyVar
-      traceWith tr $ SubscriptionTraceRestart duration valency
-          (valency - currentValency)
-
-      when (duration < ipRetryDelay) $
-          threadDelay $ ipRetryDelay - duration
-
-  where
-    -- a single run through @sTarget :: SubcriptionTarget m addr@.
-    innerLoop :: StrictTVar m (Set (Async m ()))
-              -> ValencyCounter m
-              -> SubscriptionTarget m addr
-              -> m ()
-    innerLoop conThreads valencyVar sTarget = do
-      mt <- getSubscriptionTarget sTarget
-      case mt of
-        Nothing -> do
-          len <- fmap length $ atomically $ readTVar conThreads
-          when (len > 0) $
-              traceWith tr $ SubscriptionTraceSubscriptionWaiting len
-
-          -- We wait on the list of active connection threads instead of using
-          -- an async wait function since some of the connections may succeed
-          -- and then should be left running.
-          --
-          -- Note: active connections are removed from 'conThreads' when the
-          -- 'connect' call finishes.
-          atomically $ do
-              activeCons <- readTVar conThreads
-              unless (null activeCons) retry
-
-          valencyLeft <- atomically $ readValencyCounter valencyVar
-          if valencyLeft <= 0
-             then traceWith tr SubscriptionTraceSubscriptionRunning
-             else traceWith tr SubscriptionTraceSubscriptionFailed
-
-        Just (remoteAddr, sTargetNext) -> do
-          valencyLeft <- atomically $ readValencyCounter valencyVar
-
-          -- If we have already created enough connections (valencyLeft <= 0)
-          -- we don't need to traverse the rest of the list.
-          if valencyLeft <= 0
-              then traceWith tr SubscriptionTraceSubscriptionRunning
-              else innerStep conThreads valencyVar remoteAddr sTargetNext
-
-    innerStep :: StrictTVar m (Set (Async m ()))
-              -- ^ outstanding connection threads; threads are removed as soon
-              -- as the connection succeeds.  They are all cancelled when
-              -- valency drops to 0.  The asynchronous exception which cancels
-              -- the connection thread can only occur while connecting and not
-              -- when an application is running.  This is guaranteed since
-              -- threads are removed from this set as soon connecting is
-              -- finished (successfully or not) and before application is
-              -- started.
-              -> ValencyCounter m
-              -> addr
-              -> SubscriptionTarget m addr
-              -> m ()
-    innerStep conThreads valencyVar !remoteAddr sTargetNext = do
-      r <- refConnection tbl remoteAddr valencyVar
-      case r of
-        ConnectionTableCreate ->
-          case wpSelectAddress remoteAddr localAddresses of
-            Nothing ->
-              traceWith tr (SubscriptionTraceUnsupportedRemoteAddr remoteAddr)
-
-            -- This part is very similar to
-            -- 'Ouroboros.Network.Server.Socket.spawnOne', it should not
-            -- deadlock by the same reasons.  The difference is that we are
-            -- using 'mask' and 'async' as 'asyncWithUnmask' is not available.
-            Just localAddr ->
-             do rec
-                  thread <- async $ do
-                    traceWith tr $ SubscriptionTraceConnectStart remoteAddr
-                    -- Try to connect; 'safeConnect' is using 'bracket' to
-                    -- create / close a socket and update the states.  The
-                    -- continuation, e.g.  'connAction' runs with async
-                    -- exceptions masked, and receives the unmask function from
-                    -- this bracket.
-                    safeConnect
-                      snocket
-                      remoteAddr
-                      localAddr
-                      (do
-                        traceWith tr $ SubscriptionTraceAllocateSocket remoteAddr
-                        atomically $ do
-                          modifyTVar conThreads (Set.insert thread)
-                          modifyTVar threadsVar (Set.insert thread)
-                          readTVar sVar
-                            >>= socketStateChangeTx (CreatedSocket remoteAddr thread)
-                            >>= (writeTVar sVar $!))
-                      (do
-                        atomically $ do
-                          -- The thread is removed from 'conThreads'
-                          -- inside 'connAction'.
-                          modifyTVar threadsVar (Set.delete thread)
-                          readTVar sVar
-                            >>= socketStateChangeTx (ClosedSocket remoteAddr thread)
-                            >>= (writeTVar sVar $!)
-                        traceWith tr $ SubscriptionTraceCloseSocket remoteAddr)
-                      (connAction
-                        thread conThreads valencyVar
-                        remoteAddr)
-
-                let delay = case connectionAttemptDelay remoteAddr of
-                                Just d  -> d `max` minConnectionAttemptDelay
-                                             `min` maxConnectionAttemptDelay
-                                Nothing -> defaultConnectionAttemptDelay
-                traceWith tr
-                          (SubscriptionTraceSubscriptionWaitingNewConnection delay)
-                threadDelay delay
-
-        ConnectionTableExist ->
-          traceWith tr $ SubscriptionTraceConnectionExist remoteAddr
-        ConnectionTableDuplicate -> pure ()
-      innerLoop conThreads valencyVar sTargetNext
-
-    -- Start connection thread: connect to the remote peer, run application.
-    -- This function runs with asynchronous exceptions masked.
-    --
-    connAction :: Async m ()
-               -> StrictTVar m (Set (Async m ()))
-               -> ValencyCounter m
-               -> addr
-               -> (forall y. m y -> m y) -- unmask exceptions
-               -> sock
-               -> Either SomeException ()
-               -> m ()
-    connAction thread conThreads valencyVar remoteAddr unmask sock connectionRes = do
-      localAddr <- Snocket.getLocalAddr snocket sock
-      t <- getMonotonicTime
-      case connectionRes of
-        -- connection error
-        Left (SomeException e) -> do
-          traceWith tr $ SubscriptionTraceConnectException remoteAddr e
-          atomically $ do
-            -- remove thread from active connections threads
-            modifyTVar conThreads (Set.delete thread)
-
-            CompleteApplicationResult
-              { carState
-              , carThreads
-              , carTrace
-              } <- readTVar sVar >>= completeApplicationTx (ConnectionError t remoteAddr e)
-            writeTVar sVar carState
-            writeTQueue resQ (Act carThreads carTrace)
-
-        -- connection succeeded
-        Right _ -> do
-          connRes <- atomically $ do
-            -- we successfully connected, remove the thread from
-            -- outstanding connection threads.
-            modifyTVar conThreads (Set.delete thread)
-
-            v <- readValencyCounter valencyVar
-            if v > 0
-              then do
-                addConnection tbl remoteAddr localAddr (Just valencyVar)
-                CompleteApplicationResult
-                  { carState
-                  , carThreads
-                  , carTrace
-                  } <- readTVar sVar >>= completeApplicationTx (Connected t remoteAddr)
-                writeTVar sVar carState
-                writeTQueue resQ (Act carThreads carTrace)
-                return $ if v == 1
-                          then ConnectSuccessLast
-                          else ConnectSuccess
-              else
-                return ConnectValencyExceeded
-
-          -- handle connection result
-          traceWith tr $ SubscriptionTraceConnectEnd remoteAddr connRes
-          case connRes of
-            ConnectValencyExceeded -> pure ()
-            -- otherwise it was a success
-            _           -> do
-              when (connRes == ConnectSuccessLast) $ do
-                -- outstanding connection threads
-                threads <- atomically $ readTVar conThreads
-                mapM_ (\tid ->
-                        cancelWith tid
-                        (SubscriberError
-                          SubscriberParrallelConnectionCancelled
-                          "Parrallel connection cancelled"
-                          callStack)
-                      )threads
-
-
-              -- run application
-              appRes :: Either SomeException a
-                <- try $ unmask (k sock)
-
-              case appRes of
-                Right _ -> pure ()
-                Left e -> traceWith tr $ SubscriptionTraceApplicationException remoteAddr e
-
-              t' <- getMonotonicTime
-              atomically $ do
-                case appRes of
-                  Right a ->
-                    writeTQueue resQ (Res (ApplicationResult t' remoteAddr a))
-                  Left (SomeException e) ->
-                    writeTQueue resQ (Res (ApplicationError t' remoteAddr e))
-                removeConnectionSTM tbl remoteAddr localAddr
-
--- | Almost the same as 'Ouroboros.Network.Server.Socket.mainLoop'.
--- 'mainLoop' reads from the result queue and runs the 'CompleteApplication'
--- callback.
---
-mainLoop
-  :: forall s r addr t.
-     Tracer IO (WithAddr addr ErrorPolicyTrace)
-  -> ResultQ IO addr (WithAddr addr ErrorPolicyTrace) r
-  -> ThreadsVar IO
-  -> StateVar IO s
-  -> CompleteApplication IO s addr r
-  -> Main IO s t
-  -> IO t
-mainLoop errorPolicyTracer resQ threadsVar statusVar completeApplicationTx main = do
-    join (atomically $ mainTx `STM.orElse` connectionTx)
-  where
-    -- Sample the state, and run the main action. If it does not retry, then
-    -- the `mainLoop` finishes with `pure t` where `t` is the main action result.
-    mainTx :: STM IO (IO t)
-    mainTx = do
-      t <- readTVar statusVar >>= main
-      pure $ pure t
-
-    -- Wait for some connection to finish, update the state with its result,
-    -- then recurse onto `mainLoop`.
-    connectionTx :: STM IO (IO t)
-    connectionTx = do
-      result <- STM.readTQueue resQ
-      case result of
-        Act threads tr -> pure $ do
-          traverse_ cancel threads
-          traverse_ (traceWith errorPolicyTracer) tr 
-          mainLoop errorPolicyTracer resQ threadsVar statusVar completeApplicationTx main
-        Res r -> do
-          s <- readTVar statusVar
-          CompleteApplicationResult
-            { carState
-            , carThreads
-            , carTrace
-            } <- completeApplicationTx r s
-          writeTVar statusVar carState
-          pure $ do
-            traverse_ cancel carThreads
-            traverse_ (traceWith errorPolicyTracer) carTrace
-            mainLoop errorPolicyTracer resQ threadsVar statusVar completeApplicationTx main
-
-
---
--- Worker
---
-
--- | Worker STM callbacks
---
-data WorkerCallbacks m s addr a t = WorkerCallbacks {
-    wcSocketStateChangeTx   :: SocketStateChange m s addr,
-    wcCompleteApplicationTx :: CompleteApplication m s addr a,
-    wcMainTx                :: Main m s t
-  }
-
--- | Worker parameters
---
-data WorkerParams m localAddrs addr = WorkerParams {
-    wpLocalAddresses         :: localAddrs addr,
-    -- ^ local addresses of the server
-    wpSelectAddress          :: addr -> localAddrs addr -> Maybe addr,
-    -- ^ given remote addr pick the local address 
-    wpConnectionAttemptDelay :: addr -> Maybe DiffTime,
-    -- ^ delay after a connection attempt to 'addr'
-    wpSubscriptionTarget     :: m (SubscriptionTarget m addr),
-    wpValency                :: Int
-  }
-
--- |  This is the most abstract worker, which puts all the pieces together.  It
--- will execute until @main :: Main m s t@ returns.  It runs
--- 'subscriptionLoop' in a new threads and will exit when it dies.  Spawn
--- threads are cancelled in a 'finally' callback by throwing 'SubscriberError'.
->>>>>>> ec4f3af5
 --
 -- Includes a built-in delay of `ipRetryDelay` between connections but
 -- FIXME this should not be built-in.
